--- conflicted
+++ resolved
@@ -46,12 +46,10 @@
 MKSYS_FLAGS += -C "-DADC_BEGIN_NUM=1"
 MKSYS_FLAGS += -C "-DADC_COUNT=4"
 
-<<<<<<< HEAD
-# Set this variable to generate a tree with stripped executables and libraries
-export STRIP_STAGING_TREE=yes
-=======
 # PDP Contexts
 # 24 profiles, 4 PDPs context in UMTS and 8 PDPs context in LTE network
 MKSYS_FLAGS += -C "-DPDP_MAX_PROFILE=24"
 MKSYS_FLAGS += -C "-DPDP_MAX_MULTIPDP=8"
->>>>>>> 36dc5a13
+
+# Set this variable to generate a tree with stripped executables and libraries
+export STRIP_STAGING_TREE=yes