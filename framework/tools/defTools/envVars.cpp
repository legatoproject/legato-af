//--------------------------------------------------------------------------------------------------
/**
 * @file envVars.cpp
 *
 * Environment variable helper functions used by various modules.
 *
 * Copyright (C) Sierra Wireless Inc.
 */
//--------------------------------------------------------------------------------------------------

#include "defTools.h"
#include <string.h>

<<<<<<< HEAD
=======
/// Prefix on environment variable entries in config.sh.
#define CFG_VAR_PREFIX  "export "

//--------------------------------------------------------------------------------------------------
/**
 * Maximum length of the environment variable
 */
//--------------------------------------------------------------------------------------------------
#define ENV_VAR_MAX_LEN     1024

>>>>>>> 990199ea
/// The standard C environment variable list.
extern char**environ;


namespace envVars
{

//--------------------------------------------------------------------------------------------------
/**
 * Fetch the value of a given optional environment variable.
 *
 * @return  The value ("" if not found).
 */
//--------------------------------------------------------------------------------------------------
std::string Get
(
    const std::string& name  ///< The name of the environment variable.
)
//--------------------------------------------------------------------------------------------------
{
    const char* value = getenv(name.c_str());

    if (value == nullptr)
    {
        return std::string();
    }

    return std::string(value);
}

//--------------------------------------------------------------------------------------------------
/**
 * Fetch the value of a given optional environment variable and translate it to a boolean value as
 * though it were a KConfig setting.
 *
 * @return  True if the value is "1" or "y", false if it is any other value or not set.
 */
//--------------------------------------------------------------------------------------------------
bool GetConfigBool
(
    const std::string &name  ///< The name of the environment variable.
)
{
    const char *value = getenv(name.c_str());
    if (value == nullptr)
    {
        return false;
    }
    return (value[0] == '1' || value[0] == 'y');
}

//--------------------------------------------------------------------------------------------------
/**
 * Fetch the value of a given mandatory environment variable.
 *
 * @return  The value.
 *
 * @throw   Exception if environment variable not found.
 */
//--------------------------------------------------------------------------------------------------
std::string GetRequired
(
    const std::string& name  ///< The name of the environment variable.
)
//--------------------------------------------------------------------------------------------------
{
    const char* value = getenv(name.c_str());

    if (value == nullptr)
    {
        throw mk::Exception_t(
            mk::format(LE_I18N("The required environment variable %s has not been set."), name)
        );
    }

    return std::string(value);
}


//--------------------------------------------------------------------------------------------------
/**
 * Set the value of a given environment variable.  If the variable already exists, replaces its
 * value.
 */
//--------------------------------------------------------------------------------------------------
void Set
(
    const std::string& name,  ///< The name of the environment variable.
    const std::string& value  ///< The value of the environment variable.
)
//--------------------------------------------------------------------------------------------------
{
    if (setenv(name.c_str(), value.c_str(), true /* overwrite existing */) != 0)
    {
        throw mk::Exception_t(
            mk::format(LE_I18N("Failed to set environment variable '%s' to '%s'."), name, value)
        );
    }
}


//--------------------------------------------------------------------------------------------------
/**
 * Unset the value of a given environment variable.
 */
//--------------------------------------------------------------------------------------------------
void Unset
(
    const std::string& name  ///< The name of the environment variable.
)
//--------------------------------------------------------------------------------------------------
{
    if (unsetenv(name.c_str()) != 0)
    {
        throw mk::Exception_t(
            mk::format(LE_I18N("Failed to unset environment variable '%s'."), name)
        );
    }
}


//--------------------------------------------------------------------------------------------------
/**
 * Set compiler, linker, etc. environment variables according to the target device type, if they're
 * not already set.
 */
//--------------------------------------------------------------------------------------------------
static void SetToolChainVars
(
    const mk::BuildParams_t& buildParams
)
//--------------------------------------------------------------------------------------------------
{
    if (!buildParams.cPreProcessorPath.empty())
    {
        auto cPreProcessorPath = buildParams.cPreProcessorPath;
        if (!buildParams.compilerCachePath.empty())
        {
            cPreProcessorPath = buildParams.compilerCachePath + " " +
                                buildParams.cPreProcessorPath;
        }

        Set("CPP", cPreProcessorPath);
    }

    if (!buildParams.cCompilerPath.empty())
    {
        auto cCompilerPath = buildParams.cCompilerPath;
        if (!buildParams.compilerCachePath.empty())
        {
            cCompilerPath = buildParams.compilerCachePath + " " +
                            buildParams.cCompilerPath;
        }

        Set("CC", cCompilerPath);
    }

    if (!buildParams.cxxCompilerPath.empty())
    {
        auto cxxCompilerPath = buildParams.cxxCompilerPath;
        if (!buildParams.compilerCachePath.empty())
        {
            cxxCompilerPath = buildParams.compilerCachePath + " " +
                              buildParams.cxxCompilerPath;
        }

        Set("CXX", cxxCompilerPath);
    }

    // Don't set CPP with preprocessor -- it seems to interfere with config of some 3rd parties.

    if (!buildParams.toolChainDir.empty())
    {
        Set("TOOLCHAIN_DIR", buildParams.toolChainDir);
    }

    if (!buildParams.toolChainPrefix.empty())
    {
        Set("TOOLCHAIN_PREFIX", buildParams.toolChainPrefix);
    }

    if (!buildParams.sysrootDir.empty())
    {
        Set("LEGATO_SYSROOT", buildParams.sysrootDir);
    }

    if (!buildParams.linkerPath.empty())
    {
        Set("LD", buildParams.linkerPath);
    }

    if (!buildParams.archiverPath.empty())
    {
        Set("AR", buildParams.archiverPath);
    }

    if (!buildParams.assemblerPath.empty())
    {
        Set("AS", buildParams.assemblerPath);
    }

    if (!buildParams.stripPath.empty())
    {
        Set("STRIP", buildParams.stripPath);
    }

    if (!buildParams.objcopyPath.empty())
    {
        Set("OBJCOPY", buildParams.objcopyPath);
    }

    if (!buildParams.readelfPath.empty())
    {
        Set("READELF", buildParams.readelfPath);
    }
    else
    {
        std::cout << "*************************** readelfPath is empty\n";
    }

    if (!buildParams.compilerCachePath.empty())
    {
        Set("CCACHE", buildParams.compilerCachePath);
    }
}


//----------------------------------------------------------------------------------------------
/**
 * Adds target-specific environment variables (e.g., LEGATO_TARGET) to the process's environment.
 *
 * The environment will get inherited by any child processes, including the shell that is used
 * to run the compiler and linker.  Also, this allows these environment variables to be used in
 * paths in .sdef, .adef, and .cdef files.
 */
//----------------------------------------------------------------------------------------------
void SetTargetSpecific
(
    const mk::BuildParams_t& buildParams
)
//--------------------------------------------------------------------------------------------------
{
    // WARNING: If you add another target-specific variable, remember to update IsReserved().

    // Set compiler, linker, etc variables specific to the target device type, if they're not set.
    SetToolChainVars(buildParams);

    // Set LEGATO_TARGET.
    Set("LEGATO_TARGET", buildParams.target);

    // Set LEGATO_BUILD based on the contents of LEGATO_ROOT, which must be already defined.
    std::string path = GetRequired("LEGATO_ROOT");
    if (path.empty())
    {
        throw mk::Exception_t(LE_I18N("LEGATO_ROOT environment variable is empty."));
    }
    path = path::Combine(path, "build/" + buildParams.target);
    Set("LEGATO_BUILD", path);
}


//----------------------------------------------------------------------------------------------
/**
 * Checks if a given environment variable name is one of the reserved environment variable names
 * (e.g., LEGATO_TARGET).
 *
 * @return true if reserved, false if not.
 */
//----------------------------------------------------------------------------------------------
bool IsReserved
(
    const std::string& name  ///< Name of the variable.
)
//--------------------------------------------------------------------------------------------------
{
    return (   (name == "LEGATO_ROOT")
            || (name == "LEGATO_TARGET")
            || (name == "LEGATO_BUILD")
            || (name == "LEGATO_SYSROOT")
            || (name == "CURDIR"));
}


//--------------------------------------------------------------------------------------------------
/**
 * Gets the file system path to the file in which environment variabls are saved.
 **/
//--------------------------------------------------------------------------------------------------
static std::string GetSaveFilePath
(
    const mk::BuildParams_t& buildParams
)
//--------------------------------------------------------------------------------------------------
{
    return path::Combine(buildParams.workingDir, "mktool_environment");
}


//--------------------------------------------------------------------------------------------------
/**
 * Saves the environment variables (in a file in the build's working directory)
 * for later use by MatchesSaved().
 */
//--------------------------------------------------------------------------------------------------
void Save
(
    const mk::BuildParams_t& buildParams
)
//--------------------------------------------------------------------------------------------------
{
    auto filePath = GetSaveFilePath(buildParams);

    // Make sure the containing directory exists.
    file::MakeDir(buildParams.workingDir);

    // Open the file
    std::ofstream saveFile(filePath);
    if (!saveFile.is_open())
    {
        throw mk::Exception_t(
            mk::format(LE_I18N("Failed to open file '%s' for writing."), filePath)
        );
    }

    // Write each environment variable as a line in the file.
    for (int i = 0; environ[i] != NULL; i++)
    {
        saveFile << environ[i] << '\n';

        if (saveFile.fail())
        {
            throw mk::Exception_t(
                mk::format(LE_I18N("Error writing to file '%s'."), filePath)
            );
        }
    }

    // Close the file.
    saveFile.close();
    if (saveFile.fail())
    {
        throw mk::Exception_t(
            mk::format(LE_I18N("Error closing file '%s'."), filePath)
        );
    }
}


//--------------------------------------------------------------------------------------------------
/**
 * Compares the current environment variables with those stored in the build's working directory.
 *
 * @return true if the environment variabls are effectively the same or
 *         false if there's a significant difference.
 */
//--------------------------------------------------------------------------------------------------
bool MatchesSaved
(
    const mk::BuildParams_t& buildParams
)
//--------------------------------------------------------------------------------------------------
{
    auto filePath = GetSaveFilePath(buildParams);

    if (!file::FileExists(filePath))
    {
        if (buildParams.beVerbose)
        {
            std::cout << LE_I18N("Environment variables from previous run not found.") << std::endl;
        }
        return false;
    }

    // Open the file
    std::ifstream saveFile(filePath);
    if (!saveFile.is_open())
    {
        throw mk::Exception_t(
            mk::format(LE_I18N("Failed to open file '%s' for reading."), filePath)
        );
    }

    int i;
    char lineBuff[8 * 1024];

    // For each environment variable in the process's current set,
    for (i = 0; environ[i] != NULL; i++)
    {
        // Read a line from the file (discarding '\n') and check for EOF or error.
        saveFile.getline(lineBuff, sizeof(lineBuff));
        if (saveFile.eof())
        {
            if (buildParams.beVerbose)
            {
                std::cout << mk::format(LE_I18N("Env var '%s' was added."), environ[i])
                          << std::endl;
            }

            goto different;
        }
        else if (!saveFile.good())
        {
            throw mk::Exception_t(
                mk::format(LE_I18N("Error reading from file '%s'."), filePath)
            );
        }

        // Compare the line from the file with the environment variable.
        if (strcmp(environ[i], lineBuff) != 0)
        {
            if (buildParams.beVerbose)
            {
                std::cout << mk::format(LE_I18N("Env var '%s' became '%s'."), lineBuff, environ[i])
                          << std::endl;
            }

            goto different;
        }
    }

    // Read one more line to make sure we get an end-of-file, otherwise there are less args
    // this time than last time.
    saveFile.getline(lineBuff, sizeof(lineBuff));
    if (saveFile.eof())
    {
        return true;
    }

    if (buildParams.beVerbose)
    {
        std::cout << mk::format(LE_I18N("Env var '%s' was removed."), lineBuff)
                  << std::endl;
    }

different:

    if (buildParams.beVerbose)
    {
        std::cout << LE_I18N("Environment variables are different this time.") << std::endl;
    }
    return false;
}


//--------------------------------------------------------------------------------------------------
/**
 * Execute the given callback function.  Once for every current environment variable.
 */
//--------------------------------------------------------------------------------------------------
void Iterate
(
    /// Function that is called with the name and value of every environment variable.
    const std::function<void(const std::string&, const std::string&)>& callback
)
//--------------------------------------------------------------------------------------------------
{
    for (int i = 0; environ[i] != NULL; i++)
    {
        const auto next = std::string(environ[i]);
        const auto found = next.find('=');

        const auto name = next.substr(0, found);
        const auto value = next.substr(found + 1);

        callback(name, value);
    }
}

//--------------------------------------------------------------------------------------------------
/**
 * Load environment variables from a file into the current process' environment.  The environment
 * variables are formatted as (export )?VAR=value\n in the file.  Blank lines and comments (lines
 * beginning with #) are ignored.
 */
//--------------------------------------------------------------------------------------------------
void Load
(
    const std::string       &envFilePath, ///< Path to the file listing the environment variables.
    const mk::BuildParams_t &buildParams  ///< Current build parameters.
)
{
    char            lineBuff[8 * 1024];
    std::ifstream   envFile(envFilePath);

    if (!envFile.is_open())
    {
        throw mk::Exception_t(
            mk::format(LE_I18N("Failed to open file '%s' for reading."), envFilePath)
        );
    }

    // Read each environment line.
    for (envFile.getline(lineBuff, sizeof(lineBuff));
        !envFile.eof();
        envFile.getline(lineBuff, sizeof(lineBuff)))
    {
        std::string line(lineBuff);

        if (line.empty() || line.front() == '#')
        {
            // Skip empty or comment lines.
            continue;
        }

        size_t found = line.find('=');
        if (found == std::string::npos)
        {
            // Skip lines with no '='.
            continue;
        }
        size_t start = 0;
        if (line.compare(0, strlen(CFG_VAR_PREFIX), CFG_VAR_PREFIX) == 0)
        {
            // Strip the initial "export " if present.
            start = strlen(CFG_VAR_PREFIX);
        }
        std::string name = line.substr(start, found - start);

        std::string value = line.substr(found + 1);
        if (value.size() > 1 && value.front() == '"' && value.back() == '"')
        {
            // Strip the double quotation marks around the value if present.
            value.pop_back();
            value.erase(0, 1);
        }

        if (buildParams.beVerbose)
        {
            std::cout   << mk::format(LE_I18N("Loading environment variable '%s' with value '%s'."),
                            name, value)
                        << std::endl;
        }
        Set(name, value);
    }
}

} // namespace envVars<|MERGE_RESOLUTION|>--- conflicted
+++ resolved
@@ -11,19 +11,9 @@
 #include "defTools.h"
 #include <string.h>
 
-<<<<<<< HEAD
-=======
 /// Prefix on environment variable entries in config.sh.
 #define CFG_VAR_PREFIX  "export "
 
-//--------------------------------------------------------------------------------------------------
-/**
- * Maximum length of the environment variable
- */
-//--------------------------------------------------------------------------------------------------
-#define ENV_VAR_MAX_LEN     1024
-
->>>>>>> 990199ea
 /// The standard C environment variable list.
 extern char**environ;
 
