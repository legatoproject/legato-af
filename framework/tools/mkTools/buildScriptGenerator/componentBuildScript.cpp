--- conflicted
+++ resolved
@@ -138,8 +138,10 @@
     // Add the FA include path if a custom FA is in use
     if (envVars::GetConfigBool("LE_CONFIG_CUSTOM_FA"))
     {
+        std::string customFAPath = path::Combine(envVars::GetRequired("LEGATO_ROOT"),
+                                                 envVars::GetRequired("LE_CONFIG_CUSTOM_FA_PATH"));
         script  << " -I"
-                << path::Combine(envVars::GetRequired("LE_CONFIG_CUSTOM_FA_PATH"), "include");
+                << path::Combine(customFAPath, "include");
     }
 
     // For each server-side USETYPES statement, include the server code generation directory.
@@ -159,12 +161,9 @@
 
     // Define the component name
     script << " -DLE_COMPONENT_NAME=" << componentPtr->name;
-<<<<<<< HEAD
-=======
 
     // Add cFlags for user memory pool sizes, if provided.
     GenerateMemPoolDefinitions(componentPtr, model::MemPoolSize_t::POOLTYPE_USER);
->>>>>>> 990199ea
 }
 
 
