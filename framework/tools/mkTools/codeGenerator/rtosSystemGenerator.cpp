--- conflicted
+++ resolved
@@ -337,18 +337,10 @@
         std::string component = commandPtr->exePath.substr(1);
         std::string description = "Legato '" + commandPtr->name + "' command";
 
-<<<<<<< HEAD
         outputFile <<   "LE_RTOSCLI_DEFINECMD\n"
                         "(\n"
                         "    " << commandPtr->appPtr->name << ",\n"
                         "    " << component << ",\n"
-=======
-        outputFile <<   "LE_RTOS_CLI_DEFINECMD\n"
-                        "(\n"
-                        "    " << commandPtr->appPtr->name << ",\n"
-                        "    " << component << ",\n"
-                        "    LE_RTOS_CLI_MAXARGS,\n"
->>>>>>> 990199ea
                         "    \"" << commandPtr->name  << "\",\n"
                         "    \"" << description << "\"\n"
                         ");\n";
@@ -390,13 +382,9 @@
                 << "    " << exePtr->GetTargetInfo<target::RtosExeInfo_t>()->initFunc << "();\n";
         }
     }
-<<<<<<< HEAD
     outputFile << "\n"
                   "    // CLI command registration follows:\n"
                   "    LE_RTOSCLI_BEGIN_RUNTIME();\n";
-=======
-    outputFile << "\n    // CLI command registration follows:\n";
->>>>>>> 990199ea
 
     // Create CLI commands for all the the shell commands specified in the .sdef file's "commands:"
     // section.
@@ -406,29 +394,17 @@
         std::string component = commandPtr->exePath.substr(1);
         std::string description = "Legato '" + commandPtr->name + "' command";
 
-<<<<<<< HEAD
         outputFile <<   "    LE_RTOSCLI_ADDCMD_RUNTIME\n"
                         "    (\n"
                         "        " << commandPtr->appPtr->name << ",\n"
                         "        " << component << ",\n"
-=======
-        outputFile <<   "    LE_RTOS_CLI_ADDCMD_RUNTIME\n"
-                        "    (\n"
-                        "        " << commandPtr->appPtr->name << ",\n"
-                        "        " << component << ",\n"
-                        "        LE_RTOS_CLI_MAXARGS,\n"
->>>>>>> 990199ea
                         "        \"" << commandPtr->name << "\",\n"
                         "        \"" << description << "\"\n"
                         "    );\n";
     }
 
-<<<<<<< HEAD
     outputFile << "    LE_RTOSCLI_END_RUNTIME();\n"
                   "}\n";
-=======
-    outputFile << "}\n";
->>>>>>> 990199ea
 }
 
 //--------------------------------------------------------------------------------------------------
@@ -455,12 +431,8 @@
     // Generate the file header comment and #include directives.
     outputFile << "// CLI command declarations for system '" << systemPtr->name << "'.\n"
                   "// This is a generated file, do not edit.\n"
-<<<<<<< HEAD
                   "\n"
                   "LE_RTOSCLI_BEGIN_COMPILETIME()\n";
-=======
-                  "\n";
->>>>>>> 990199ea
 
     // Create CLI commands for all the the shell commands specified in the .sdef file's "commands:"
     // section.
@@ -470,7 +442,6 @@
         std::string component = commandPtr->exePath.substr(1);
         std::string description = "Legato '" + commandPtr->name + "' command";
 
-<<<<<<< HEAD
         outputFile <<   "    LE_RTOSCLI_ADDCMD_COMPILETIME\n"
                         "    (\n"
                         "        " << commandPtr->appPtr->name << ",\n"
@@ -481,17 +452,6 @@
     }
 
     outputFile << "LE_RTOSCLI_END_COMPILETIME()\n";
-=======
-        outputFile <<   "LE_RTOS_CLI_ADDCMD_COMPILETIME\n"
-                        "(\n"
-                        "    " << commandPtr->appPtr->name << ",\n"
-                        "    " << component << ",\n"
-                        "    LE_RTOS_CLI_MAXARGS,\n"
-                        "    \"" << commandPtr->name << "\",\n"
-                        "    \"" << description << "\"\n"
-                        ")\n";
-    }
->>>>>>> 990199ea
 }
 
 //--------------------------------------------------------------------------------------------------
@@ -505,16 +465,9 @@
     const mk::BuildParams_t& buildParams
 )
 {
-<<<<<<< HEAD
-    if (envVars::GetConfigBool("LE_CONFIG_CONFIGURED") &&
-        !envVars::GetConfigBool("LE_CONFIG_RPC"))
+    if (!envVars::GetConfigBool("LE_CONFIG_RPC"))
     {
         // RPC not enabled -- no need to generate rpcServices.c
-=======
-    // DO NOT generate the rpcServices.c file unless LE_CONFIG_RPC is enabled.
-    if (!envVars::GetConfigBool("LE_CONFIG_RPC"))
-    {
->>>>>>> 990199ea
         return;
     }
 
