--- conflicted
+++ resolved
@@ -64,13 +64,8 @@
     #set(LEGATO_COMPONENTS_GNSS "QMI")
     set(LEGATO_COMPONENTS_AUDIO "ar759x")
     #set(LEGATO_COMPONENTS_AVC "QMI")
-<<<<<<< HEAD
-    set(LEGATO_COMPONENTS_SECSTORE "QMI")
-    #set(LEGATO_COMPONENTS_FWUPDATE "QMI")
-=======
-    #set(LEGATO_COMPONENTS_SECSTORE "QMI")
-    set(LEGATO_COMPONENTS_FWUPDATE "QMI")
->>>>>>> a05b8117
+    set(LEGATO_COMPONENTS_SECSTORE "QMI")
+    set(LEGATO_COMPONENTS_FWUPDATE "QMI")
 
 # Target: ar758x
 elseif(LEGATO_TARGET MATCHES "ar758x")
@@ -78,13 +73,8 @@
     set(LEGATO_COMPONENTS_GNSS "QMI")
     set(LEGATO_COMPONENTS_AUDIO "ar758x")
     #set(LEGATO_COMPONENTS_AVC "QMI")
-<<<<<<< HEAD
-    set(LEGATO_COMPONENTS_SECSTORE "QMI")
-    #set(LEGATO_COMPONENTS_FWUPDATE "QMI")
-=======
-    #set(LEGATO_COMPONENTS_SECSTORE "QMI")
-    set(LEGATO_COMPONENTS_FWUPDATE "QMI")
->>>>>>> a05b8117
+    set(LEGATO_COMPONENTS_SECSTORE "QMI")
+    set(LEGATO_COMPONENTS_FWUPDATE "QMI")
 
 # Target: ar7
 elseif(LEGATO_TARGET MATCHES "ar7")
