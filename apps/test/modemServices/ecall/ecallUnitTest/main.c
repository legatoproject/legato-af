--- conflicted
+++ resolved
@@ -663,7 +663,6 @@
     LE_ASSERT((LE_OK == le_ecall_GetVehicleType(&vehicleType)));
     LE_ASSERT(( LE_ECALL_MSD_VEHICLE_BUS_M2 == vehicleType ));
 
-<<<<<<< HEAD
     LE_ASSERT(LE_BAD_PARAMETER == le_ecall_SetVIN(NULL));
 
     LE_ASSERT(LE_FAULT == le_ecall_SetVIN("VF37BRFVE12345678AH87KH90"));
@@ -688,23 +687,6 @@
     LE_ASSERT(LE_BAD_PARAMETER == le_ecall_GetVIN(vin, LE_ECALL_VIN_MAX_LEN));
     LE_ASSERT(LE_OK == le_ecall_GetVIN(vin, LE_ECALL_VIN_MAX_BYTES));
     LE_ASSERT( 0 == strcmp("VF37BRFVE12345678", vin));
-=======
-    char VinSet[LE_ECALL_VIN_MAX_LEN+1] = "12345678901234567A";
-    char VinGet[LE_ECALL_VIN_MAX_BYTES] = { '\0' };
-
-    LE_ASSERT((LE_OK == le_ecall_SetVIN(VinSet)));
-    LE_ASSERT((LE_FAULT == le_ecall_GetVIN(VinGet, LE_ECALL_VIN_MAX_LEN)));
-    LE_ASSERT((LE_OK == le_ecall_GetVIN(VinGet, LE_ECALL_VIN_MAX_BYTES)));
-
-    LE_ASSERT(( 0 != strncmp(&VinSet[0], &VinGet[0], LE_ECALL_VIN_MAX_BYTES )));
-    LE_INFO("eCall settings, VIN is %s", VinGet);
-
-    VinSet[LE_ECALL_VIN_MAX_LEN] = '\0';
-    LE_ASSERT((LE_OK == le_ecall_SetVIN(VinSet)));
-    LE_ASSERT((LE_OK == le_ecall_GetVIN(VinGet, LE_ECALL_VIN_MAX_BYTES)));
-    LE_ASSERT(( 0 == strncmp(&VinSet[0], &VinGet[0], LE_ECALL_VIN_MAX_BYTES )));
-    LE_INFO("eCall settings, VIN is %s", VinGet);
->>>>>>> 36dc5a13
 
     le_ecall_PropulsionTypeBitMask_t propulsionType = LE_ECALL_PROPULSION_TYPE_ELECTRIC;
 
@@ -964,10 +946,4 @@
     LE_INFO("======== UnitTest of eCall API ends with SUCCESS ========");
 
     exit(0);
-<<<<<<< HEAD
-}
-=======
-}
-
-
->>>>>>> 36dc5a13
+}
