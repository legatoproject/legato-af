--- conflicted
+++ resolved
@@ -3,13 +3,6 @@
  *
 * You must issue the following commands:
 * @verbatim
-<<<<<<< HEAD
-  $ app runProc audioPlaybackRec --exe=audioPlaybackRecTest -- <test case> [main audio path] [file's name] [option]
-
-  Example:
-  $ app runProc audioPlaybackRec --exe=audioPlaybackRecTest -- REC I2S /record/remote.wav WAV STOP=10
-  $ app runProc audioPlaybackRec --exe=audioPlaybackRecTest -- PB MIC /usr/share/sounds/0-to-9.wav
-=======
   $ app runProc audioPlaybackRec --exe=audioPlaybackRecTest --
   $     <test case> [main audio path] [file's name] [option]
 
@@ -19,7 +12,6 @@
   $ app runProc audioPlaybackRec --exe=audioPlaybackRecTest -- PB I2S /usr/share/sounds/0-to-9.wav
   $ app runProc audioPlaybackRec --exe=audioPlaybackRecTest -- PB I2S /usr/share/sounds/0-to-9.wav
   $     PAUSE=2 RESUME=3
->>>>>>> 36dc5a13
  @endverbatim
  * Copyright (C) Sierra Wireless Inc. Use of this work is subject to license.
  *
@@ -1187,11 +1179,7 @@
     bool sandboxed = (getuid() != 0);
     const char * usagePtr[] = {
             "Usage of the audioPlaybackRec test is:",
-<<<<<<< HEAD
             "   app runProc audioPlaybackRec --exe=audioPlaybackRecTest -- <test case>"
-=======
-            "   app runProc audioPlaybackRec --exe=audioPlaybackRecTest -- <test case> "
->>>>>>> 36dc5a13
               "[main audio path] [file's name] [option]",
             "",
             "Test cases are:",
@@ -1262,14 +1250,9 @@
 //--------------------------------------------------------------------------------------------------
 /**
  * Initialize the test component.
-<<<<<<< HEAD
  *
  * Execute application with 'app runProc audioPlaybackRec --exe=audioPlaybackRecTest -- [options]
  * (see PrintUsage())'
-=======
- * Execute application with ' app runProc audioPlaybackRec --exe=audioPlaybackRecTest
- *  (see PrintUsage())'
->>>>>>> 36dc5a13
  */
 //--------------------------------------------------------------------------------------------------
 COMPONENT_INIT
